// -*- mode: c++; c-file-style: "k&r"; c-basic-offset: 4 -*-
/***********************************************************************
 *
 * common/library.h
 *   Zeus general-purpose queue library implementation
 *
 * Copyright 2018 Irene Zhang  <irene.zhang@microsoft.com>
 *
 * Permission is hereby granted, free of charge, to any person
 * obtaining a copy of this software and associated documentation
 * files (the "Software"), to deal in the Software without
 * restriction, including without limitation the rights to use, copy,
 * modify, merge, publish, distribute, sublicense, and/or sell copies
 * of the Software, and to permit persons to whom the Software is
 * furnished to do so, subject to the following conditions:
 *
 * The above copyright notice and this permission notice shall be
 * included in all copies or substantial portions of the Software.
 *
 * THE SOFTWARE IS PROVIDED "AS IS", WITHOUT WARRANTY OF ANY KIND,
 * EXPRESS OR IMPLIED, INCLUDING BUT NOT LIMITED TO THE WARRANTIES OF
 * MERCHANTABILITY, FITNESS FOR A PARTICULAR PURPOSE AND
 * NONINFRINGEMENT. IN NO EVENT SHALL THE AUTHORS OR COPYRIGHT HOLDERS
 * BE LIABLE FOR ANY CLAIM, DAMAGES OR OTHER LIABILITY, WHETHER IN AN
 * ACTION OF CONTRACT, TORT OR OTHERWISE, ARISING FROM, OUT OF OR IN
 * CONNECTION WITH THE SOFTWARE OR THE USE OR OTHER DEALINGS IN THE
 * SOFTWARE.
 *
 **********************************************************************/
 
#ifndef _COMMON_LIBRARY_H_
#define _COMMON_LIBRARY_H_

#include "include/io-queue.h"
#include "queue.h"
#include <list>
#include <unordered_map>
#include <thread>
#include <assert.h>
#include <unistd.h>

#define BUFFER_SIZE 1024
#define MAGIC 0x10102010
#define PUSH_MASK 0x1
#define TOKEN_MASK 0xFF00000
#define QUEUE_MASK 0xFFFF0000
#define IS_PUSH(t) t & PUSH_MASK
// qtoken format
// | 16 bits = hash(thread_id) | 47 bits = token | 1 bit = push or pop |

namespace Zeus {

thread_local static int64_t queue_counter = 0;
thread_local static int64_t token_counter = 0;
thread_local static std::hash<std::thread::id> hasher;
thread_local static uint64_t hash;
    
template <class QueueType>
class QueueLibrary
{
    std::unordered_map<int, QueueType *> queues;
    std::unordered_map<qtoken, int> pending;
    
public:
    QueueLibrary() {
        hash = hasher(std::this_thread::get_id());
        queue_counter = hash & QUEUE_MASK;
        token_counter = hash & TOKEN_MASK;
    };

    // ================================================
    // Queue Management functions
    // ================================================

    int HasQueue(int qd) {
        int ret = (queues.find(qd) != queues.end());
        return ret;
    };

    QueueType& GetQueue(int qd) {
        assert(HasQueue(qd));
        return *(queues.at(qd));
    };
    
    qtoken GetNewToken(int qd, bool isPush) {
        qtoken t = (token_counter == -2) ?
            // skip the range including -1 and 0
            (token_counter += 4) :
            (token_counter += 2);
        if (isPush) t |= PUSH_MASK;
        //printf("GetNewTokan qd:%d\n", qd);
        assert((t & TOKEN_MASK) == (hash & TOKEN_MASK));
        pending[t] = qd;
        return t;
    };

    QueueType& NewQueue(BasicQueueType type) {
        int qd = queue_counter++;
        if (type == BASIC)
            queues[qd] = (QueueType *) new Queue(type, qd);
        else
            queues[qd] = new QueueType(type, qd);
        return *queues[qd];
    };

    void InsertQueue(QueueType *q) {
        printf("library.h/InsertQueue() qd: %d\n", q->GetQD());
        assert(queues.find(q->GetQD()) == queues.end());
        queues[q->GetQD()] = q;
    };


    void RemoveQueue(int qd) {
        auto it = queues.find(qd);
        assert(it != queues.end());
        delete it->second;
        queues.erase(it);    
    };

    // ================================================
    // Generic interfaces to libOS syscalls
    // ================================================

    int queue() {
        return NewQueue(BASIC).GetQD();
    }
    
    int socket(int domain, int type, int protocol) {
        QueueType &q = NewQueue(NETWORK_Q);
        int ret = q.socket(domain, type, protocol);
        if (ret < 0) {
            RemoveQueue(q.GetQD());
            return ret;
        }
        return q.GetQD();
    };

    int bind(int qd, struct sockaddr *saddr, socklen_t size) {
        QueueType &q = GetQueue(qd);
        return q.bind(saddr, size);
    };

    int accept(int qd, struct sockaddr *saddr, socklen_t *size) {
        QueueType &q = GetQueue(qd);
        int newqd = q.accept(saddr, size);
        if (newqd > 0){
            printf("will InsertQueue for newqd:%d\n", newqd);
            InsertQueue(new QueueType(NETWORK_Q, newqd));
            return newqd;
        } else if (newqd < 0) {
            return newqd;
        } else {
            return NewQueue(NETWORK_Q).GetQD();
        }
    };

    int listen(int qd, int backlog) {
        QueueType &q = GetQueue(qd);
        return q.listen(backlog);
    };

    int connect(int qd, struct sockaddr *saddr, socklen_t size) {
        QueueType &q = GetQueue(qd);
        int newqd = q.connect(saddr, size);
        if (newqd > 0)
            InsertQueue(new QueueType(NETWORK_Q, newqd));
        return newqd;
    };

    int open(const char *pathname, int flags) {
        // use the fd as qd
        QueueType &q = NewQueue(FILE_Q);
        int ret = q.open(pathname, flags);
        if (ret < 0) {
            RemoveQueue(q.GetQD());
            return ret;
        } else {
            return q.GetQD();
        }
    };

    int open(const char *pathname, int flags, mode_t mode) {
        // use the fd as qd
        QueueType &q = NewQueue(FILE_Q);
        int ret = q.open(pathname, flags, mode);
        if (ret < 0) {
            RemoveQueue(q.GetQD());
            return ret;
        } else {
            return q.GetQD();
        }
    };

    int creat(const char *pathname, mode_t mode) {
        // use the fd as qd
        QueueType &q = NewQueue(FILE_Q);
        int ret = q.creat(pathname, mode);
        if (ret < 0) {
            RemoveQueue(q.GetQD());
            return ret;
        } else {
            return q.GetQD();
        }
    };
    
    int close(int qd) {
        if (!HasQueue(qd))
            return -1;
        
        QueueType &queue = GetQueue(qd);
        int res = queue.close();
        RemoveQueue(qd);    
        return res;
    };

    int qd2fd(int qd) {
        if (!HasQueue(qd))
            return -1;
        QueueType &q = GetQueue(qd);
        return q.fd();
    };
    
    qtoken push(int qd, struct Zeus::sgarray &sga) {
        if (!HasQueue(qd))
            return -1;
        
        QueueType &queue = GetQueue(qd);
        if (queue.GetType() == FILE_Q)
            // pushing to files not implemented yet
            return -1;

        qtoken t = GetNewToken(qd, true);
        ssize_t res = queue.push(t, sga);
        // if push returns 0, then the sga is enqueued, but not pushed
        if (res == 0) {
            return t;
        } else {
            // if push returns something else, then sga has been
            // successfully pushed
            return 0;
        }
    };

    qtoken pop(int qd, struct Zeus::sgarray &sga) {
        if (!HasQueue(qd))
            return -1;
        
        QueueType &queue = GetQueue(qd);
        if (queue.GetType() == FILE_Q)
            // popping from files not implemented yet
            return -1;

        qtoken t = GetNewToken(qd, false);
        ssize_t res = queue.pop(t, sga);
        if (res == 0) {
            return t;
        } else {
            // if push returns something else, then sga has been
            // successfully popped and result is in sga
            return 0;
        }
    };

    ssize_t peek(int qd, struct Zeus::sgarray &sga) {
        //printf("call peekp\n");
        if (!HasQueue(qd))
            return -1;
        
        QueueType &queue = GetQueue(qd);
        if (queue.GetType() == FILE_Q)
            // popping from files not implemented yet
            return -1;
        
        ssize_t res = queue.peek(sga);
        return res;
    };

    ssize_t wait(qtoken qt, struct sgarray &sga) {
        auto it = pending.find(qt);
        assert(it != pending.end());
        int qd = it->second;
        assert(HasQueue(qd));

        QueueType &queue = GetQueue(qd);
        if (queue.GetType() == FILE_Q)
            // waiting on files not implemented yet
            return 0;

        return queue.wait(qt, sga); 
    }

    ssize_t wait_any(qtoken tokens[],
                     size_t num,
                     int &offset,
                     int &qd,
                     struct sgarray &sga) {
        ssize_t res = 0;
        QueueType *queues[num];
        for (unsigned int i = 0; i < num; i++) {
            auto it = pending.find(tokens[i]);
            assert(it != pending.end());
            auto it2 = queues.find(it->second);
<<<<<<< HEAD
            assert(it2 != queues.end());
            
            // do a quick check if something is ready
            res = it2->second.poll(tokens[i], sga);
            if (res != 0) {
                offset = i;
                qd = it->second;
                return res;
            }
            queues[i] = &it2->second;
=======
            qs[i] = it2->second;
>>>>>>> 5ca8b60d
        }
        
        while (true) {
            for (unsigned int i = 0; i < num; i++) {
                QueueType &q = queues[i];
                res = q.poll(tokens[i], sga);
                if (res != 0) {
                    offset = i;
                    qd = q.GetQD();
                    return res;
                }                    
            }
        }
    };
            
    ssize_t wait_all(qtoken tokens[],
                     size_t num,
                     struct sgarray *sgas[]) {
        ssize_t res = 0;
        for (unsigned int i = 0; i < num; i++) {
            auto it = pending.find(tokens[i]);
            assert(it != pending.end());
            QueueType &q = GetQueue(it->second);
            ssize_t r = q.wait(tokens[i], sgas[i]);
            if (r > 0) res += r;
        }
        return res;
    }

    ssize_t blocking_push(int qd,
                          struct sgarray &sga) {
        if (!HasQueue(qd))
            return -1;
        
        QueueType &q = GetQueue(qd);
        if (q.GetType() == FILE_Q)
            // popping from files not implemented yet
            return -1;

        qtoken t = GetNewToken(qd, false);
        ssize_t res = q.push(t, sga);
        if (res == 0) {
            return wait(t, sga);
        } else {
            // if push returns something else, then sga has been
            // successfully popped and result is in sga
            return res;
        }
    }

    ssize_t blocking_pop(int qd,
                         struct sgarray &sga) {
        if (!HasQueue(qd))
            return -1;
        
        QueueType &q = GetQueue(qd);
        if (q.GetType() == FILE_Q)
            // popping from files not implemented yet
            return -1;

        qtoken t = GetNewToken(qd, false);
        ssize_t res = q.pop(t, sga);
        if (res == 0) {
            return wait(t, sga);
        } else {
            // if push returns something else, then sga has been
            // successfully popped and result is in sga
            return res;
        }
    }
    
    int merge(int qd1, int qd2) {
        if (!HasQueue(qd1) || !HasQueue(qd2))
            return -1;

        return 0;
    };

    int filter(int qd, bool (*filter)(struct sgarray &sga)) {
        if (!HasQueue(qd))
            return -1;

        return 0;
    };
};

} // namespace Zeus
#endif /* _COMMON_LIBRARY_H_ */<|MERGE_RESOLUTION|>--- conflicted
+++ resolved
@@ -300,7 +300,6 @@
             auto it = pending.find(tokens[i]);
             assert(it != pending.end());
             auto it2 = queues.find(it->second);
-<<<<<<< HEAD
             assert(it2 != queues.end());
             
             // do a quick check if something is ready
@@ -311,9 +310,6 @@
                 return res;
             }
             queues[i] = &it2->second;
-=======
-            qs[i] = it2->second;
->>>>>>> 5ca8b60d
         }
         
         while (true) {
