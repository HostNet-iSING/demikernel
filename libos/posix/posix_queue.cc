// -*- mode: c++; c-file-style: "k&r"; c-basic-offset: 4 -*-
/***********************************************************************
 *
 * libos/posix/posix-queue.cc
 *   POSIX implementation of dmtr queue interface
 *
 * Copyright 2018 Irene Zhang  <irene.zhang@microsoft.com>
 *
 * Permission is hereby granted, free of charge, to any person
 * obtaining a copy of this software and associated documentation
 * files (the "Software"), to deal in the Software without
 * restriction, including without limitation the rights to use, copy,
 * modify, merge, publish, distribute, sublicense, and/or sell copies
 * of the Software, and to permit persons to whom the Software is
 * furnished to do so, subject to the following conditions:
 *
 * The above copyright notice and this permission notice shall be
 * included in all copies or substantial portions of the Software.
 *
 * THE SOFTWARE IS PROVIDED "AS IS", WITHOUT WARRANTY OF ANY KIND,
 * EXPRESS OR IMPLIED, INCLUDING BUT NOT LIMITED TO THE WARRANTIES OF
 * MERCHANTABILITY, FITNESS FOR A PARTICULAR PURPOSE AND
 * NONINFRINGEMENT. IN NO EVENT SHALL THE AUTHORS OR COPYRIGHT HOLDERS
 * BE LIABLE FOR ANY CLAIM, DAMAGES OR OTHER LIABILITY, WHETHER IN AN
 * ACTION OF CONTRACT, TORT OR OTHERWISE, ARISING FROM, OUT OF OR IN
 * CONNECTION WITH THE SOFTWARE OR THE USE OR OTHER DEALINGS IN THE
 * SOFTWARE.
 *
 **********************************************************************/

#include "posix_queue.hh"

#include <arpa/inet.h>
#include <cassert>
#include <cerrno>
#include <climits>
#include <cstring>
#include <dmtr/sga.h>
#include <fcntl.h>
#include <iostream>
#include <libos/common/io_queue_api.hh>
#include <libos/common/mem.h>
#include <libos/common/raii_guard.hh>
#include <netinet/tcp.h>
#include <sys/uio.h>
#include <unistd.h>

dmtr::posix_queue::posix_queue(int qd) :
    io_queue(NETWORK_Q, qd),
    my_fd(-1),
    my_listening_flag(false),
    my_tcp_flag(false),
    my_peer_saddr(NULL)
{}

int dmtr::posix_queue::new_object(std::unique_ptr<io_queue> &q_out, int qd) {
    q_out = std::unique_ptr<io_queue>(new posix_queue(qd));
    DMTR_NOTNULL(ENOMEM, q_out);
    return 0;
}

int
dmtr::posix_queue::socket(int domain, int type, int protocol)
{
    int fd = ::socket(domain, type, protocol);
    if (fd == -1) {
        return errno;
    }

    //fprintf(stderr, "Allocating socket: %d\n", fd);
    switch (type) {
        default:
            return ENOTSUP;
        case SOCK_STREAM:
            DMTR_OK(set_tcp_nodelay(fd));
            my_tcp_flag = true;
            break;
        case SOCK_DGRAM:
            DMTR_OK(set_non_blocking(fd));
            my_tcp_flag = false;
            break;
    }

    my_fd = fd;
    return 0;
}

int
dmtr::posix_queue::getsockname(struct sockaddr * const saddr, socklen_t * const size)
{
    DMTR_NOTNULL(EINVAL, saddr);
    DMTR_NOTNULL(EINVAL, size);
    DMTR_TRUE(ERANGE, *size > 0);

    int ret = ::getsockname(my_fd, saddr, size);
    switch (ret) {
        default:
            DMTR_UNREACHABLE();
        case 0:
            return 0;
        case -1:
            return errno;
    }
}

int
dmtr::posix_queue::bind(const struct sockaddr * const saddr, socklen_t size)
{
    DMTR_TRUE(EINVAL, my_fd != -1);

    // Set SO_REUSEADDR
    const int n = 1;
    int ret = ::setsockopt(my_fd, SOL_SOCKET, SO_REUSEADDR, &n, sizeof(n));
    switch (ret) {
        default:
            DMTR_UNREACHABLE();
        case 0:
            break;
        case -1:
            fprintf(stderr,
                "Failed to set SO_REUSEADDR on TCP listening socket");
            return errno;
    }

    ret = ::bind(my_fd, saddr, size);
    switch (ret) {
        default:
            DMTR_UNREACHABLE();
        case 0:
            return 0;
        case -1:
            return errno;
    }
}

int dmtr::posix_queue::accept(std::unique_ptr<io_queue> &q_out, dmtr_qtoken_t qt, int new_qd) {
    q_out = NULL;
    DMTR_TRUE(EPERM, my_listening_flag);
    DMTR_TRUE(EPERM, my_tcp_flag);

    auto * const q = new posix_queue(new_qd);
    DMTR_TRUE(ENOMEM, q != NULL);
    auto qq = std::unique_ptr<io_queue>(q);

<<<<<<< HEAD
    DMTR_OK(new_task(qt, DMTR_OPC_ACCEPT, [=](task::yield_type &yield, dmtr_qresult_t &qr_out) {
        int new_fd = -1;
	sockaddr_in addr;
        socklen_t len = sizeof(addr);
        int ret = accept(new_fd, my_fd, reinterpret_cast<sockaddr *>(&addr), &len);
	do {
            yield();
	    ret = accept(new_fd, my_fd, reinterpret_cast<sockaddr *>(&addr), &len);
        } while (EAGAIN == ret);
=======
    DMTR_OK(new_task(qt, DMTR_OPC_ACCEPT, complete_accept, q));

    q_out = std::move(qq);
    return 0;
}

int dmtr::posix_queue::complete_accept(task::yield_type &yield, task &t, io_queue &q) {
    auto * const self = dynamic_cast<posix_queue *>(&q);
    DMTR_NOTNULL(EINVAL, self);
>>>>>>> 18652140

    io_queue *new_q = NULL;
    DMTR_TRUE(EINVAL, t.arg(new_q));
    auto * const new_pq = dynamic_cast<posix_queue *>(new_q);
    DMTR_NOTNULL(EINVAL, new_pq);

    int new_fd = -1;
    sockaddr_in addr;
    socklen_t len = sizeof(addr);
    while (-1 == new_fd) {
        int ret = self->accept(new_fd, self->my_fd, reinterpret_cast<sockaddr *>(&addr), &len);
        switch (ret) {
            default:
                DMTR_FAIL(ret);
            case EAGAIN:
                new_fd = -1;
                yield();
                continue;
            case 0:
                break;
        }
    }

    DMTR_OK(set_tcp_nodelay(new_fd));
    DMTR_OK(set_non_blocking(new_fd));
    new_pq->my_fd = new_fd;
    new_pq->my_tcp_flag = true;
    t.complete(new_pq->qd(), addr, len);
    return 0;
}

int dmtr::posix_queue::accept(int &newfd_out, int fd, struct sockaddr * const saddr, socklen_t * const addrlen)
{
    DMTR_TRUE(EINVAL, NULL == saddr || (addrlen != NULL && 0 < *addrlen));

    int ret = ::accept4(fd, saddr, addrlen, SOCK_NONBLOCK);
    if (ret == -1) {
        if (errno == EAGAIN || errno == EWOULDBLOCK) {
            return EAGAIN;
        }

        DMTR_FAIL(errno);
    }

    if (ret < -1) {
        DMTR_UNREACHABLE();
    }

    //fprintf(stderr, "Accepting connection\n");
    newfd_out = ret;
    return 0;
}

int
dmtr::posix_queue::listen(int backlog)
{
    DMTR_TRUE(EINVAL, my_fd != -1);

    int res = ::listen(my_fd, backlog);
    switch (res) {
        default:
            DMTR_UNREACHABLE();
        case -1:
            return errno;
        case 0:
            my_listening_flag = true;
            DMTR_OK(set_non_blocking(my_fd));
            return 0;
    }
}

int dmtr::posix_queue::connect(const struct sockaddr * const saddr, socklen_t size)
{
    DMTR_TRUE(EINVAL, my_fd != -1);
    DMTR_NULL(EPERM, my_peer_saddr);

    int res = ::connect(my_fd, saddr, size);
    switch (res) {
        default:
            DMTR_UNREACHABLE();
        case -1:
            return errno;
        case 0: {
            DMTR_OK(set_non_blocking(my_fd));

            void *p = malloc(size);
            DMTR_TRUE(ENOMEM, p != NULL);
            memcpy(p, saddr, size);
            my_peer_saddr = reinterpret_cast<struct sockaddr *>(p);

            return 0;
        }
    }
}

int dmtr::posix_queue::close()
{
    if (-1 == my_fd) {
        return 0;
    }

    int fd = my_fd;
    my_fd = -1;

    int ret = ::close(fd);
    switch (ret) {
        default:
            DMTR_UNREACHABLE();
        case -1:
            return errno;
        case 0:
            return ret;
    }
}

int dmtr::posix_queue::push(dmtr_qtoken_t qt, const dmtr_sgarray_t &sga)
{
    DMTR_TRUE(EINVAL, my_fd != -1);
    DMTR_TRUE(ENOTSUP, !my_listening_flag);

    DMTR_OK(new_task(qt, DMTR_OPC_PUSH, complete_push, sga));

    return 0;
}

int dmtr::posix_queue::complete_push(task::yield_type &yield, task &t, io_queue &q) {
    auto * const self = dynamic_cast<posix_queue *>(&q);
    DMTR_NOTNULL(EINVAL, self);

    const dmtr_sgarray_t *sga = NULL;
    DMTR_TRUE(EINVAL, t.arg(sga));

    //std::cerr << "push(" << qt << "): preparing message." << std::endl;

    size_t sgalen = 0;
    DMTR_OK(dmtr_sgalen(&sgalen, sga));
    if (0 == sgalen) {
        return ENOMSG;
    }

    size_t iov_len = 2 * sga->sga_numsegs + 1;
    struct iovec iov[iov_len];
    size_t data_size = 0;
    size_t message_bytes = 0;
    uint32_t seg_lens[sga->sga_numsegs];

    // calculate size and fill in iov
    for (size_t i = 0; i < sga->sga_numsegs; i++) {
        static_assert(sizeof(*seg_lens) == sizeof(sga->sga_segs[i].sgaseg_len), "type mismatch");
        const auto j = 2 * i + 1;
        seg_lens[i] = htonl(sga->sga_segs[i].sgaseg_len);
        iov[j].iov_base = &seg_lens[i];
        iov[j].iov_len = sizeof(sga->sga_segs[i].sgaseg_len);

        const auto k = j + 1;
        iov[k].iov_base = sga->sga_segs[i].sgaseg_buf;
        iov[k].iov_len = sga->sga_segs[i].sgaseg_len;

        // add up actual data size
        data_size += sga->sga_segs[i].sgaseg_len;

        // add up expected packet size (not yet including header)
        message_bytes += sga->sga_segs[i].sgaseg_len;
        message_bytes += sizeof(sga->sga_segs[i].sgaseg_len);
    }

    // fill in header
    dmtr_header_t header = {};
    header.h_magic = htonl(DMTR_HEADER_MAGIC);
    header.h_bytes = htonl(message_bytes);
    header.h_sgasegs = htonl(sga->sga_numsegs);

    // set up header at beginning of packet
    iov[0].iov_base = &header;
    iov[0].iov_len = sizeof(header);
    message_bytes += sizeof(header);

    //std::cerr << "push(" << qt << "): sending message (" << message_bytes << " bytes)." << std::endl;
    size_t bytes_written = 0;
    bool done = false;
    while (!done) {
        int ret = writev(bytes_written, self->my_fd, iov, iov_len);
        switch (ret) {
            default:
                DMTR_FAIL(ret);
            case EAGAIN:
                yield();
                continue;
            // these can occur if the peer closes the connection before
            // completion.
            case ECONNABORTED:
            case ECONNRESET:
                return ECONNABORTED;
            // `EBADF` can occur if the queue is closed before completion.
            case EBADF:
                return ret;
            case 0:
                done = true;
                break;
        }
    }
    //std::cerr << "push(" << qt << "): sent message (" << bytes_written << " bytes)." << std::endl;

    DMTR_TRUE(ENOTSUP, bytes_written == message_bytes);

    t.complete(*sga);
    return 0;
}

int dmtr::posix_queue::pop(dmtr_qtoken_t qt) {
    DMTR_TRUE(EINVAL, my_fd != -1);
    DMTR_TRUE(ENOTSUP, !my_listening_flag);

    DMTR_OK(new_task(qt, DMTR_OPC_POP, complete_pop));

    return 0;
}

<<<<<<< HEAD
        my_active_recv = qt;
        raii_guard rg0([=]() {
            my_active_recv = boost::none;
        });

        // if we don't have a full header yet, get one.
        size_t header_bytes = 0;
        dmtr_header_t header;
	dmtr_start_timer(read_timer);
        while (header_bytes < sizeof(header)) {
            uint8_t *p = reinterpret_cast<uint8_t *>(&header) + header_bytes;
            size_t remaining_bytes = sizeof(header) - header_bytes;
            size_t bytes_read = 0;
            //std::cerr << "pop(" << qt << "): attempting to read " << remaining_bytes << " bytes..." << std::endl;
            int ret = read(bytes_read, my_fd, p, remaining_bytes);
            switch (ret) {
                default:
                    DMTR_FAIL(ret);
                case EAGAIN:
                    yield();
                    continue;
                case 0:
                    break;
            }

            if (0 == bytes_read) {
=======
int dmtr::posix_queue::complete_pop(task::yield_type &yield, task &t, io_queue &q) {
    auto * const self = dynamic_cast<posix_queue *>(&q);
    DMTR_NOTNULL(EINVAL, self);

    while (boost::none != self->my_active_recv) {
        yield();
    }

    self->my_active_recv = t.qt();
    raii_guard rg0(std::bind(std::mem_fn(&posix_queue::clear_active_recv), self));

    // if we don't have a full header yet, get one.
    size_t header_bytes = 0;
    dmtr_header_t header;
    while (header_bytes < sizeof(header)) {
        uint8_t *p = reinterpret_cast<uint8_t *>(&header) + header_bytes;
        size_t remaining_bytes = sizeof(header) - header_bytes;
        size_t bytes_read = 0;
        //std::cerr << "pop(" << qt << "): attempting to read " << remaining_bytes << " bytes..." << std::endl;
        int ret = read(bytes_read, self->my_fd, p, remaining_bytes);
        switch (ret) {
            default:
                DMTR_FAIL(ret);
            case EAGAIN:
                yield();
                continue;
            // these can occur if the peer closes the connection before
            // completion.
            case ECONNABORTED:
            case ECONNRESET:
>>>>>>> 18652140
                return ECONNABORTED;
            // `EBADF` can occur if the queue is closed before completion.
            case EBADF:
                return ret;
            case 0:
                break;
        }

        if (0 == bytes_read) {
            return ECONNABORTED;
        }

        header_bytes += bytes_read;
    }

    //std::cerr << "pop(" << qt << "): read " << header_bytes << " bytes for header." << std::endl;

    header.h_magic = ntohl(header.h_magic);
    header.h_bytes = ntohl(header.h_bytes);
    header.h_sgasegs = ntohl(header.h_sgasegs);

<<<<<<< HEAD
        //std::cerr << "pop(" << qt << "): header magic number is correct." << std::endl;

        // grab the rest of the message
        dmtr_sgarray_t sga = {};
        DMTR_OK(dmtr_malloc(&sga.sga_buf, header.h_bytes));
        std::unique_ptr<uint8_t> buf(reinterpret_cast<uint8_t *>(sga.sga_buf));
        size_t data_bytes = 0;
        while (data_bytes < header.h_bytes) {
            uint8_t *p = reinterpret_cast<uint8_t *>(sga.sga_buf) + data_bytes;
            size_t remaining_bytes = header.h_bytes - data_bytes;
            size_t bytes_read = 0;
            //std::cerr << "pop(" << qt << "): attempting to read " << remaining_bytes << " bytes..." << std::endl;
            int ret = read(bytes_read, my_fd, p, remaining_bytes);
            switch (ret) {
                default:
                    DMTR_FAIL(ret);
                case EAGAIN:
                    yield();
                    continue;
                case 0:
                    break;
            }

            if (0 == bytes_read) {
                return ECONNABORTED;
            }
        
            data_bytes += bytes_read;
=======
    if (DMTR_HEADER_MAGIC != header.h_magic) {
        return EILSEQ;
    }

    //std::cerr << "pop(" << qt << "): header magic number is correct." << std::endl;

    // grab the rest of the message
    dmtr_sgarray_t sga = {};
    DMTR_OK(dmtr_malloc(&sga.sga_buf, header.h_bytes));
    std::unique_ptr<uint8_t> buf(reinterpret_cast<uint8_t *>(sga.sga_buf));
    size_t data_bytes = 0;
    while (data_bytes < header.h_bytes) {
        uint8_t *p = reinterpret_cast<uint8_t *>(sga.sga_buf) + data_bytes;
        size_t remaining_bytes = header.h_bytes - data_bytes;
        size_t bytes_read = 0;
        //std::cerr << "pop(" << qt << "): attempting to read " << remaining_bytes << " bytes..." << std::endl;
        int ret = read(bytes_read, self->my_fd, p, remaining_bytes);
        switch (ret) {
            default:
                DMTR_FAIL(ret);
            case EAGAIN:
                yield();
                continue;
            // these can occur if the peer closes the connection before
            // completion.
            case ECONNABORTED:
            case ECONNRESET:
                return ECONNABORTED;
            // `EBADF` can occur if the queue is closed before completion.
            case EBADF:
                return ret;
            case 0:
                break;
>>>>>>> 18652140
        }
	dmtr_stop_timer(read_timer);

        if (0 == bytes_read) {
            return ECONNABORTED;
        }

        data_bytes += bytes_read;
    }

    //std::cerr << "pop(" << qt << "): read " << data_bytes << " bytes for content." << std::endl;
    //std::cerr << "pop(" << qt << "): sgarray has " << header.h_sgasegs << " segments." << std::endl;

    // now we have the whole buffer, start filling sga
    uint8_t *p = reinterpret_cast<uint8_t *>(sga.sga_buf);
    sga.sga_numsegs = header.h_sgasegs;
    for (size_t i = 0; i < sga.sga_numsegs; ++i) {
        size_t seglen = ntohl(*reinterpret_cast<uint32_t *>(p));
        sga.sga_segs[i].sgaseg_len = seglen;
        //printf("[%x] sga len= %ld\n", qd, t.sga.bufs[i].len);
        p += sizeof(uint32_t);
        sga.sga_segs[i].sgaseg_buf = p;
        p += seglen;
    }

    //std::cerr << "pop(" << qt << "): sgarray received." << std::endl;
    buf.release();
    t.complete(sga);
    return 0;
}

int dmtr::posix_queue::poll(dmtr_qresult_t &qr_out, dmtr_qtoken_t qt)
{
    DMTR_OK(task::initialize_result(qr_out, qd(), qt));
    DMTR_TRUE(EINVAL, my_fd != -1);

    return io_queue::poll(qr_out, qt);
}

int
dmtr::posix_queue::set_tcp_nodelay(int fd)
{
    const int n = 1;
    //printf("Setting the nagle algorithm off\n");
    if (-1 == ::setsockopt(fd, IPPROTO_TCP, TCP_NODELAY, &n, sizeof(n))) {
        return errno;
    }

    return 0;
}

int dmtr::posix_queue::read(size_t &count_out, int fd, void *buf, size_t len) {
    count_out = 0;
    DMTR_NOTNULL(EINVAL, buf);
    DMTR_TRUE(ERANGE, len <= SSIZE_MAX);

    int ret = ::read(fd, buf, len);
    if (ret < -1) {
        DMTR_UNREACHABLE();
    } else if (ret == -1) {
        return errno;
    } else {
        count_out = ret;
        return 0;
    }
}

int dmtr::posix_queue::writev(size_t &count_out, int fd, const struct iovec *iov, int iovcnt) {
    count_out = 0;
    dmtr_start_timer(write_timer);
    ssize_t ret = ::writev(fd, iov, iovcnt);

    if (ret == -1) {
        if (errno == EWOULDBLOCK || errno == EAGAIN) {
            // we'll try again later.
            return EAGAIN;
        }

        return errno;
    }

    if (ret < -1) {
        DMTR_UNREACHABLE();
    }

    dmtr_stop_timer(write_timer);
            
    count_out = ret;
    return 0;
}<|MERGE_RESOLUTION|>--- conflicted
+++ resolved
@@ -142,17 +142,6 @@
     DMTR_TRUE(ENOMEM, q != NULL);
     auto qq = std::unique_ptr<io_queue>(q);
 
-<<<<<<< HEAD
-    DMTR_OK(new_task(qt, DMTR_OPC_ACCEPT, [=](task::yield_type &yield, dmtr_qresult_t &qr_out) {
-        int new_fd = -1;
-	sockaddr_in addr;
-        socklen_t len = sizeof(addr);
-        int ret = accept(new_fd, my_fd, reinterpret_cast<sockaddr *>(&addr), &len);
-	do {
-            yield();
-	    ret = accept(new_fd, my_fd, reinterpret_cast<sockaddr *>(&addr), &len);
-        } while (EAGAIN == ret);
-=======
     DMTR_OK(new_task(qt, DMTR_OPC_ACCEPT, complete_accept, q));
 
     q_out = std::move(qq);
@@ -162,7 +151,6 @@
 int dmtr::posix_queue::complete_accept(task::yield_type &yield, task &t, io_queue &q) {
     auto * const self = dynamic_cast<posix_queue *>(&q);
     DMTR_NOTNULL(EINVAL, self);
->>>>>>> 18652140
 
     io_queue *new_q = NULL;
     DMTR_TRUE(EINVAL, t.arg(new_q));
@@ -381,34 +369,6 @@
     return 0;
 }
 
-<<<<<<< HEAD
-        my_active_recv = qt;
-        raii_guard rg0([=]() {
-            my_active_recv = boost::none;
-        });
-
-        // if we don't have a full header yet, get one.
-        size_t header_bytes = 0;
-        dmtr_header_t header;
-	dmtr_start_timer(read_timer);
-        while (header_bytes < sizeof(header)) {
-            uint8_t *p = reinterpret_cast<uint8_t *>(&header) + header_bytes;
-            size_t remaining_bytes = sizeof(header) - header_bytes;
-            size_t bytes_read = 0;
-            //std::cerr << "pop(" << qt << "): attempting to read " << remaining_bytes << " bytes..." << std::endl;
-            int ret = read(bytes_read, my_fd, p, remaining_bytes);
-            switch (ret) {
-                default:
-                    DMTR_FAIL(ret);
-                case EAGAIN:
-                    yield();
-                    continue;
-                case 0:
-                    break;
-            }
-
-            if (0 == bytes_read) {
-=======
 int dmtr::posix_queue::complete_pop(task::yield_type &yield, task &t, io_queue &q) {
     auto * const self = dynamic_cast<posix_queue *>(&q);
     DMTR_NOTNULL(EINVAL, self);
@@ -439,7 +399,6 @@
             // completion.
             case ECONNABORTED:
             case ECONNRESET:
->>>>>>> 18652140
                 return ECONNABORTED;
             // `EBADF` can occur if the queue is closed before completion.
             case EBADF:
@@ -461,36 +420,6 @@
     header.h_bytes = ntohl(header.h_bytes);
     header.h_sgasegs = ntohl(header.h_sgasegs);
 
-<<<<<<< HEAD
-        //std::cerr << "pop(" << qt << "): header magic number is correct." << std::endl;
-
-        // grab the rest of the message
-        dmtr_sgarray_t sga = {};
-        DMTR_OK(dmtr_malloc(&sga.sga_buf, header.h_bytes));
-        std::unique_ptr<uint8_t> buf(reinterpret_cast<uint8_t *>(sga.sga_buf));
-        size_t data_bytes = 0;
-        while (data_bytes < header.h_bytes) {
-            uint8_t *p = reinterpret_cast<uint8_t *>(sga.sga_buf) + data_bytes;
-            size_t remaining_bytes = header.h_bytes - data_bytes;
-            size_t bytes_read = 0;
-            //std::cerr << "pop(" << qt << "): attempting to read " << remaining_bytes << " bytes..." << std::endl;
-            int ret = read(bytes_read, my_fd, p, remaining_bytes);
-            switch (ret) {
-                default:
-                    DMTR_FAIL(ret);
-                case EAGAIN:
-                    yield();
-                    continue;
-                case 0:
-                    break;
-            }
-
-            if (0 == bytes_read) {
-                return ECONNABORTED;
-            }
-        
-            data_bytes += bytes_read;
-=======
     if (DMTR_HEADER_MAGIC != header.h_magic) {
         return EILSEQ;
     }
@@ -524,9 +453,7 @@
                 return ret;
             case 0:
                 break;
->>>>>>> 18652140
-        }
-	dmtr_stop_timer(read_timer);
+        }
 
         if (0 == bytes_read) {
             return ECONNABORTED;
@@ -594,7 +521,6 @@
 
 int dmtr::posix_queue::writev(size_t &count_out, int fd, const struct iovec *iov, int iovcnt) {
     count_out = 0;
-    dmtr_start_timer(write_timer);
     ssize_t ret = ::writev(fd, iov, iovcnt);
 
     if (ret == -1) {
@@ -610,8 +536,6 @@
         DMTR_UNREACHABLE();
     }
 
-    dmtr_stop_timer(write_timer);
-            
     count_out = ret;
     return 0;
 }