// -*- mode: c++; c-file-style: "k&r"; c-basic-offset: 4 -*-
/***********************************************************************
 *
 * libos/posix/posix-queue.cc
 *   POSIX implementation of dmtr queue interface
 *
 * Copyright 2018 Irene Zhang  <irene.zhang@microsoft.com>
 *
 * Permission is hereby granted, free of charge, to any person
 * obtaining a copy of this software and associated documentation
 * files (the "Software"), to deal in the Software without
 * restriction, including without limitation the rights to use, copy,
 * modify, merge, publish, distribute, sublicense, and/or sell copies
 * of the Software, and to permit persons to whom the Software is
 * furnished to do so, subject to the following conditions:
 *
 * The above copyright notice and this permission notice shall be
 * included in all copies or substantial portions of the Software.
 *
 * THE SOFTWARE IS PROVIDED "AS IS", WITHOUT WARRANTY OF ANY KIND,
 * EXPRESS OR IMPLIED, INCLUDING BUT NOT LIMITED TO THE WARRANTIES OF
 * MERCHANTABILITY, FITNESS FOR A PARTICULAR PURPOSE AND
 * NONINFRINGEMENT. IN NO EVENT SHALL THE AUTHORS OR COPYRIGHT HOLDERS
 * BE LIABLE FOR ANY CLAIM, DAMAGES OR OTHER LIABILITY, WHETHER IN AN
 * ACTION OF CONTRACT, TORT OR OTHERWISE, ARISING FROM, OUT OF OR IN
 * CONNECTION WITH THE SOFTWARE OR THE USE OR OTHER DEALINGS IN THE
 * SOFTWARE.
 *
 **********************************************************************/

#include "posix_queue.hh"

#include <arpa/inet.h>
#include <cassert>
#include <cerrno>
#include <climits>
#include <cstring>
#include <fcntl.h>
#include <iostream>
#include <libos/common/io_queue_api.hh>
#include <libos/common/mem.h>
#include <libos/common/raii_guard.hh>
#include <netinet/tcp.h>
#include <sys/uio.h>
#include <unistd.h>

dmtr::posix_queue::posix_queue(int qd) :
    io_queue(NETWORK_Q, qd),
    my_fd(-1),
    my_listening_flag(false),
    my_tcp_flag(false),
    my_peer_saddr(NULL)
{}

int dmtr::posix_queue::new_object(std::unique_ptr<io_queue> &q_out, int qd) {
    q_out = std::unique_ptr<io_queue>(new posix_queue(qd));
    DMTR_NOTNULL(ENOMEM, q_out);
    return 0;
}

int
dmtr::posix_queue::socket(int domain, int type, int protocol)
{
    int fd = ::socket(domain, type, protocol);
    if (fd == -1) {
        return errno;
    }

    //fprintf(stderr, "Allocating socket: %d\n", fd);
    switch (type) {
        default:
            return ENOTSUP;
        case SOCK_STREAM:
            DMTR_OK(set_tcp_nodelay(fd));
            my_tcp_flag = true;
            break;
        case SOCK_DGRAM:
            DMTR_OK(set_non_blocking(fd));
            my_tcp_flag = false;
            break;
    }

    my_fd = fd;
    return 0;
}

int
dmtr::posix_queue::getsockname(struct sockaddr * const saddr, socklen_t * const size)
{
    return ::getsockname(my_fd, saddr, size);
}

int
dmtr::posix_queue::bind(const struct sockaddr * const saddr, socklen_t size)
{
    DMTR_TRUE(EINVAL, my_fd != -1);

    // Set SO_REUSEADDR
    const int n = 1;
    int ret = ::setsockopt(my_fd, SOL_SOCKET, SO_REUSEADDR, &n, sizeof(n));
    switch (ret) {
        default:
            DMTR_UNREACHABLE();
        case 0:
            break;
        case -1:
            fprintf(stderr,
                "Failed to set SO_REUSEADDR on TCP listening socket");
            return errno;
    }

    ret = ::bind(my_fd, saddr, size);
    switch (ret) {
        default:
            DMTR_UNREACHABLE();
        case 0:
            return 0;
        case -1:
            return errno;
    }
}

int dmtr::posix_queue::accept(std::unique_ptr<io_queue> &q_out, dmtr_qtoken_t qt, int new_qd) {
    q_out = NULL;
    DMTR_TRUE(EPERM, my_listening_flag);
    DMTR_TRUE(EPERM, my_tcp_flag);

    auto * const q = new posix_queue(new_qd);
    DMTR_TRUE(ENOMEM, q != NULL);
    auto qq = std::unique_ptr<io_queue>(q);

    DMTR_OK(new_task(qt, DMTR_OPC_ACCEPT, [=](task::yield_type &yield, dmtr_qresult_t &qr_out) {
        int new_fd = -1;
        int ret = EAGAIN;
        sockaddr_in addr;
        socklen_t len = sizeof(addr);
        while (EAGAIN == ret) {
<<<<<<< HEAD
            ret = accept(new_fd, my_fd, (sockaddr *)&addr, &len);
=======
            ret = accept(new_fd, my_fd, reinterpret_cast<sockaddr *>(&addr), &len);
>>>>>>> c49ea08d
            yield();
        }

        switch (ret) {
            default:
                DMTR_FAIL(ret);
            case EAGAIN:
                DMTR_UNREACHABLE();
            case 0:
                break;
        }

        DMTR_OK(set_tcp_nodelay(new_fd));
        DMTR_OK(set_non_blocking(new_fd));
        q->my_fd = new_fd;
        q->my_tcp_flag = true;
        init_accept_qresult(qr_out, new_qd, addr, len);
        return 0;
    }));

    q_out = std::move(qq);
    return 0;
}

int dmtr::posix_queue::accept(int &newfd_out, int fd, struct sockaddr * const saddr, socklen_t * const addrlen)
{
    DMTR_TRUE(EINVAL, NULL == saddr || (addrlen != NULL && 0 < *addrlen));

    int ret = ::accept4(fd, saddr, addrlen, SOCK_NONBLOCK);
    if (ret == -1) {
        if (errno == EAGAIN || errno == EWOULDBLOCK) {
            return EAGAIN;
        }

        DMTR_FAIL(errno);
    }

    if (ret < -1) {
        DMTR_UNREACHABLE();
    }

    //fprintf(stderr, "Accepting connection\n");
    newfd_out = ret;
    return 0;
}

int
dmtr::posix_queue::listen(int backlog)
{
    DMTR_TRUE(EINVAL, my_fd != -1);

    int res = ::listen(my_fd, backlog);
    switch (res) {
        default:
            DMTR_UNREACHABLE();
        case -1:
            return errno;
        case 0:
            my_listening_flag = true;
            DMTR_OK(set_non_blocking(my_fd));
            return 0;
    }
}

int dmtr::posix_queue::connect(const struct sockaddr * const saddr, socklen_t size)
{
    DMTR_TRUE(EINVAL, my_fd != -1);
    DMTR_NULL(EPERM, my_peer_saddr);

    int res = ::connect(my_fd, saddr, size);
    switch (res) {
        default:
            DMTR_UNREACHABLE();
        case -1:
            return errno;
        case 0: {
            DMTR_OK(set_non_blocking(my_fd));

            void *p = malloc(size);
            DMTR_TRUE(ENOMEM, p != NULL);
            memcpy(p, saddr, size);
            my_peer_saddr = reinterpret_cast<struct sockaddr *>(p);

            return 0;
        }
    }
}

int dmtr::posix_queue::close()
{
    if (-1 == my_fd) {
        return 0;
    }

    int fd = my_fd;
    my_fd = -1;

    int ret = ::close(fd);
    switch (ret) {
        default:
            DMTR_UNREACHABLE();
        case -1:
            return errno;
        case 0:
            return ret;
    }
}

int dmtr::posix_queue::push(dmtr_qtoken_t qt, const dmtr_sgarray_t &sga)
{
    DMTR_TRUE(EINVAL, my_fd != -1);
    DMTR_TRUE(ENOTSUP, !my_listening_flag);

    DMTR_OK(new_task(qt, DMTR_OPC_PUSH, [=](task::yield_type &yield, dmtr_qresult_t &qr_out) {
        //std::cerr << "push(" << qt << "): preparing message." << std::endl;

        size_t iov_len = 2 * sga.sga_numsegs + 1;
        struct iovec iov[iov_len];
        size_t data_size = 0;
        size_t message_bytes = 0;
        uint32_t seg_lens[sga.sga_numsegs] = {};

        // calculate size and fill in iov
        for (size_t i = 0; i < sga.sga_numsegs; i++) {
            static_assert(sizeof(*seg_lens) == sizeof(sga.sga_segs[i].sgaseg_len), "type mismatch");
            const auto j = 2 * i + 1;
            seg_lens[i] = htonl(sga.sga_segs[i].sgaseg_len);
            iov[j].iov_base = &seg_lens[i];
            iov[j].iov_len = sizeof(sga.sga_segs[i].sgaseg_len);

            const auto k = j + 1;
            iov[k].iov_base = sga.sga_segs[i].sgaseg_buf;
            iov[k].iov_len = sga.sga_segs[i].sgaseg_len;

            // add up actual data size
            data_size += sga.sga_segs[i].sgaseg_len;

            // add up expected packet size (not yet including header)
            message_bytes += sga.sga_segs[i].sgaseg_len;
            message_bytes += sizeof(sga.sga_segs[i].sgaseg_len);
        }

        // fill in header
        dmtr_header_t header = {};
        header.h_magic = htonl(DMTR_HEADER_MAGIC);
        header.h_bytes = htonl(message_bytes);
        header.h_sgasegs = htonl(sga.sga_numsegs);

        // set up header at beginning of packet
        iov[0].iov_base = &header;
        iov[0].iov_len = sizeof(header);
        message_bytes += sizeof(header);

        //std::cerr << "push(" << qt << "): sending message (" << message_bytes << " bytes)." << std::endl;
        size_t bytes_written = 0;
        bool done = false;
        while (!done) {
            int ret = writev(bytes_written, my_fd, iov, iov_len);
            switch (ret) {
                default:
                    DMTR_FAIL(ret);
                case EAGAIN:
                    yield();
                    continue;
                case 0:
                    done = true;
                    break;
            }
        }
        //std::cerr << "push(" << qt << "): sent message (" << bytes_written << " bytes)." << std::endl;

        DMTR_TRUE(ENOTSUP, bytes_written == message_bytes);

        init_push_qresult(qr_out, sga);
        return 0;
    }));

    return 0;
}

int dmtr::posix_queue::pop(dmtr_qtoken_t qt)
{
    DMTR_TRUE(EINVAL, my_fd != -1);
    DMTR_TRUE(ENOTSUP, !my_listening_flag);

    DMTR_OK(new_task(qt, DMTR_OPC_POP, [=](task::yield_type &yield, dmtr_qresult_t &qr_out) {
        while (boost::none != my_active_recv) {
            yield();
        }

        my_active_recv = qt;
        raii_guard rg0([=]() {
            my_active_recv = boost::none;
        });

        // if we don't have a full header yet, get one.
        size_t header_bytes = 0;
        dmtr_header_t header;
        while (header_bytes < sizeof(header)) {
            uint8_t *p = reinterpret_cast<uint8_t *>(&header) + header_bytes;
            size_t remaining_bytes = sizeof(header) - header_bytes;
            size_t bytes_read = 0;
            //std::cerr << "pop(" << qt << "): attempting to read " << remaining_bytes << " bytes..." << std::endl;
            int ret = read(bytes_read, my_fd, p, remaining_bytes);
            switch (ret) {
                default:
                    DMTR_FAIL(ret);
                case EAGAIN:
                    yield();
                    continue;
                case 0:
                    break;
            }

            if (0 == bytes_read) {
                return ECONNABORTED;
            }

            header_bytes += bytes_read;
        }

        //std::cerr << "pop(" << qt << "): read " << header_bytes << " bytes for header." << std::endl;

        header.h_magic = ntohl(header.h_magic);
        header.h_bytes = ntohl(header.h_bytes);
        header.h_sgasegs = ntohl(header.h_sgasegs);

        if (DMTR_HEADER_MAGIC != header.h_magic) {
            return EILSEQ;
        }

        //std::cerr << "pop(" << qt << "): header magic number is correct." << std::endl;

        // grab the rest of the message
        dmtr_sgarray_t sga = {};
        DMTR_OK(dmtr_malloc(&sga.sga_buf, header.h_bytes));
        std::unique_ptr<uint8_t> buf(reinterpret_cast<uint8_t *>(sga.sga_buf));
        size_t data_bytes = 0;
        while (data_bytes < header.h_bytes) {
            uint8_t *p = reinterpret_cast<uint8_t *>(sga.sga_buf) + data_bytes;
            size_t remaining_bytes = header.h_bytes - data_bytes;
            size_t bytes_read = 0;
            //std::cerr << "pop(" << qt << "): attempting to read " << remaining_bytes << " bytes..." << std::endl;
            int ret = read(bytes_read, my_fd, p, remaining_bytes);
            switch (ret) {
                default:
                    DMTR_FAIL(ret);
                case EAGAIN:
                    yield();
                    continue;
                case 0:
                    break;
            }

            if (0 == bytes_read) {
                return ECONNABORTED;
            }

            data_bytes += bytes_read;
        }

        //std::cerr << "pop(" << qt << "): read " << data_bytes << " bytes for content." << std::endl;
        //std::cerr << "pop(" << qt << "): sgarray has " << header.h_sgasegs << " segments." << std::endl;

        // now we have the whole buffer, start filling sga
        uint8_t *p = reinterpret_cast<uint8_t *>(sga.sga_buf);
        sga.sga_numsegs = header.h_sgasegs;
        for (size_t i = 0; i < sga.sga_numsegs; ++i) {
            size_t seglen = ntohl(*reinterpret_cast<uint32_t *>(p));
            sga.sga_segs[i].sgaseg_len = seglen;
            //printf("[%x] sga len= %ld\n", qd, t.sga.bufs[i].len);
            p += sizeof(uint32_t);
            sga.sga_segs[i].sgaseg_buf = p;
            p += seglen;
        }

        //std::cerr << "pop(" << qt << "): sgarray received." << std::endl;
        buf.release();
        init_pop_qresult(qr_out, sga);
        return 0;
    }));
    return 0;
}

int dmtr::posix_queue::poll(dmtr_qresult_t &qr_out, dmtr_qtoken_t qt)
{
    qr_out = {};
    DMTR_TRUE(EINVAL, my_fd != -1);

    return io_queue::poll(qr_out, qt);
}

int
dmtr::posix_queue::set_tcp_nodelay(int fd)
{
    const int n = 1;
    //printf("Setting the nagle algorithm off\n");
    if (-1 == ::setsockopt(fd, IPPROTO_TCP, TCP_NODELAY, &n, sizeof(n))) {
        return errno;
    }

    return 0;
}

int dmtr::posix_queue::read(size_t &count_out, int fd, void *buf, size_t len) {
    count_out = 0;
    DMTR_NOTNULL(EINVAL, buf);
    DMTR_TRUE(ERANGE, len <= SSIZE_MAX);

    int ret = ::read(fd, buf, len);
    if (ret < -1) {
        DMTR_UNREACHABLE();
    } else if (ret == -1) {
        return errno;
    } else {
        count_out = ret;
        return 0;
    }
}

int dmtr::posix_queue::writev(size_t &count_out, int fd, const struct iovec *iov, int iovcnt) {
    count_out = 0;
    ssize_t ret = ::writev(fd, iov, iovcnt);

    if (ret == -1) {
        if (errno == EWOULDBLOCK || errno == EAGAIN) {
            // we'll try again later.
            return EAGAIN;
        }

        DMTR_FAIL(errno);
    }

    if (ret < -1) {
        DMTR_UNREACHABLE();
    }

    count_out = ret;
    return 0;
}<|MERGE_RESOLUTION|>--- conflicted
+++ resolved
@@ -64,82 +64,8 @@
     int fd = ::socket(domain, type, protocol);
     if (fd == -1) {
         return errno;
-    }
-
-    //fprintf(stderr, "Allocating socket: %d\n", fd);
-    switch (type) {
-        default:
-            return ENOTSUP;
-        case SOCK_STREAM:
-            DMTR_OK(set_tcp_nodelay(fd));
-            my_tcp_flag = true;
-            break;
-        case SOCK_DGRAM:
-            DMTR_OK(set_non_blocking(fd));
-            my_tcp_flag = false;
-            break;
-    }
-
-    my_fd = fd;
-    return 0;
-}
-
-int
-dmtr::posix_queue::getsockname(struct sockaddr * const saddr, socklen_t * const size)
-{
-    return ::getsockname(my_fd, saddr, size);
-}
-
-int
-dmtr::posix_queue::bind(const struct sockaddr * const saddr, socklen_t size)
-{
-    DMTR_TRUE(EINVAL, my_fd != -1);
-
-    // Set SO_REUSEADDR
-    const int n = 1;
-    int ret = ::setsockopt(my_fd, SOL_SOCKET, SO_REUSEADDR, &n, sizeof(n));
-    switch (ret) {
-        default:
-            DMTR_UNREACHABLE();
-        case 0:
-            break;
-        case -1:
-            fprintf(stderr,
-                "Failed to set SO_REUSEADDR on TCP listening socket");
-            return errno;
-    }
-
-    ret = ::bind(my_fd, saddr, size);
-    switch (ret) {
-        default:
-            DMTR_UNREACHABLE();
-        case 0:
-            return 0;
-        case -1:
-            return errno;
-    }
-}
-
-int dmtr::posix_queue::accept(std::unique_ptr<io_queue> &q_out, dmtr_qtoken_t qt, int new_qd) {
-    q_out = NULL;
-    DMTR_TRUE(EPERM, my_listening_flag);
-    DMTR_TRUE(EPERM, my_tcp_flag);
-
-    auto * const q = new posix_queue(new_qd);
-    DMTR_TRUE(ENOMEM, q != NULL);
-    auto qq = std::unique_ptr<io_queue>(q);
-
-    DMTR_OK(new_task(qt, DMTR_OPC_ACCEPT, [=](task::yield_type &yield, dmtr_qresult_t &qr_out) {
-        int new_fd = -1;
-        int ret = EAGAIN;
-        sockaddr_in addr;
-        socklen_t len = sizeof(addr);
-        while (EAGAIN == ret) {
-<<<<<<< HEAD
-            ret = accept(new_fd, my_fd, (sockaddr *)&addr, &len);
-=======
-            ret = accept(new_fd, my_fd, reinterpret_cast<sockaddr *>(&addr), &len);
->>>>>>> c49ea08d
+           ret = accept(new_fd, my_fd, reinterpret_cast<sockaddr *>(&addr), &len);
+           
             yield();
         }
 
