// -*- mode: c++; c-file-style: "k&r"; c-basic-offset: 4 -*-
/***********************************************************************
 *
 * libos/posix/posix-queue.cc
 *   POSIX implementation of Zeus queue interface
 *
 * Copyright 2018 Irene Zhang  <irene.zhang@microsoft.com>
 *
 * Permission is hereby granted, free of charge, to any person
 * obtaining a copy of this software and associated documentation
 * files (the "Software"), to deal in the Software without
 * restriction, including without limitation the rights to use, copy,
 * modify, merge, publish, distribute, sublicense, and/or sell copies
 * of the Software, and to permit persons to whom the Software is
 * furnished to do so, subject to the following conditions:
 *
 * The above copyright notice and this permission notice shall be
 * included in all copies or substantial portions of the Software.
 *
 * THE SOFTWARE IS PROVIDED "AS IS", WITHOUT WARRANTY OF ANY KIND,
 * EXPRESS OR IMPLIED, INCLUDING BUT NOT LIMITED TO THE WARRANTIES OF
 * MERCHANTABILITY, FITNESS FOR A PARTICULAR PURPOSE AND
 * NONINFRINGEMENT. IN NO EVENT SHALL THE AUTHORS OR COPYRIGHT HOLDERS
 * BE LIABLE FOR ANY CLAIM, DAMAGES OR OTHER LIABILITY, WHETHER IN AN
 * ACTION OF CONTRACT, TORT OR OTHERWISE, ARISING FROM, OUT OF OR IN
 * CONNECTION WITH THE SOFTWARE OR THE USE OR OTHER DEALINGS IN THE
 * SOFTWARE.
 *
 **********************************************************************/

#include "mtcp-queue.h"
#include "common/library.h"
// hoard include
#include "libzeus.h"
#include <mtcp_api.h>
#include <mtcp_epoll.h>
#include <fcntl.h>
#include <unistd.h>
#include <arpa/inet.h>
#include <netinet/tcp.h>
#include <assert.h>
#include <string.h>
#include <errno.h>


namespace Zeus {
namespace MTCP {

static mctx_t mctx = NULL;
static int mtcp_ep;

static char mtcp_conf_name[] = "libos.conf";
static bool mtcp_env_initialized = false;


//void libos_mtcp_signal_handler(int signum){
    // NIY
//}

int mtcp_env_init(){
    /* init mtcp environment */
    // NOTE: JL: finally, this init will be called by each thread
    int ret;
    struct mtcp_conf mcfg;
    int core_limit = 1;  // NOTE: JL: no consider of multi-core now
    int core = 0;

    assert(!mtcp_env_initialized);

    mtcp_getconf(&mcfg);
    mcfg.num_cores = core_limit;
    mtcp_setconf(&mcfg);
    // set core limit must be put before mtcp_init()
    ret = mtcp_init(mtcp_conf_name);
    ////mtcp_register_signal(SIGINT, libos_mtcp_signal_handler);
    mtcp_core_affinitize(core);
    mctx = mtcp_create_context(core);
    // init epoll for mtcp
    mtcp_ep = mtcp_epoll_create(mctx, MTCP_MAX_EVENTS);
    if (mtcp_ep < 0) {
        mtcp_destroy_context(mctx);
        return -1;
    }
    // only init mtcp once for each thread (single-thread now)
    mtcp_env_initialized = true;
    return ret;
}

int
MTCPQueue::queue(int domain, int type, int protocol)
{
    printf("mtcp_queue\n");
    if (!mtcp_env_initialized) {
        printf("init mtcp env\n");
        mtcp_env_init();
    }
    int qd = mtcp_socket(mctx, domain, type, protocol);
    // check qd?, not let the application check qd
    return qd;
}

int
MTCPQueue::bind(struct sockaddr *saddr, socklen_t size)
{
    int ret = mtcp_bind(mctx, qd, saddr, sizeof(struct sockaddr_in));
    if (ret == 0){
        return ret;
    }
    return -1;
}

int
MTCPQueue::accept(struct sockaddr *saddr, socklen_t *size)
{
    struct mtcp_epoll_event ev;
    //fprintf(stderr, "@@@@@@@ before mtcp_accept\n");
    printf("@@@@@@ before accept\n");
    int newqd = mtcp_accept(mctx, qd, saddr, size);
    printf("@@@@@@ after accept\n");
    //fprintf(stderr, "@@@@@@@ after mtcp_accept\n");

    if (newqd != -1) {
        // Always put it in non-blocking mode
        int ret = mtcp_setsock_nonblock(mctx, newqd);
        if (ret < 0) {
            fprintf(stderr, "error accept() cannot set nonblock\n");
        }
        // prepare for read msg
        ev.events = MTCP_EPOLLIN;
        ev.data.sockid = newqd;
        mtcp_epoll_ctl(mctx, mtcp_ep, MTCP_EPOLL_CTL_ADD, newqd, &ev);
    }
    return newqd;
}

int
MTCPQueue::listen(int backlog)
{
    int res = mtcp_listen(mctx, qd, backlog);
    if (res == 0) {
        int ret = mtcp_setsock_nonblock(mctx, qd);
        if(ret < 0) {
            fprintf(stderr, "error set listen socket\n");
        }
        return res;
    } else {
        fprintf(stderr, "error listen %d\n", qd);
        return errno;
    }
}


int
MTCPQueue::connect(struct sockaddr *saddr, socklen_t size)
{
    struct mtcp_epoll_event ev;
    int res = mtcp_connect(mctx, qd, saddr, size);
    fprintf(stderr, "connect() res = %i errno= %s\n", res, strerror(errno));
    if (res == 0) {
        // Always put it in non-blocking mode
        int ret = mtcp_setsock_nonblock(mctx, qd);
        if(ret < 0){
            fprintf(stderr, "connect() cannot set the socket to nonblock\n");
        }
        ev.events = MTCP_EPOLLOUT;
        mtcp_evts |= ev.events;
        ev.data.sockid = qd;
        mtcp_epoll_ctl(mctx, mtcp_ep, MTCP_EPOLL_CTL_ADD, qd, &ev);
        return res;
    } else {
        return errno;
    }
}

int
MTCPQueue::open(const char *pathname, int flags)
{
    // use the fd as qd
    return ::open(pathname, flags);
}

int
MTCPQueue::open(const char *pathname, int flags, mode_t mode)
{
    // use the fd as qd
    return ::open(pathname, flags, mode);
}

int
MTCPQueue::creat(const char *pathname, mode_t mode)
{
    // use the fd as qd
    return ::creat(pathname, mode);
}
    
int
MTCPQueue::close()
{
    mtcp_evts = 0;
    mtcp_epoll_ctl(mctx, mtcp_ep, MTCP_EPOLL_CTL_DEL, qd, NULL);
    return mtcp_close(mctx, qd);
}

int
MTCPQueue::fd()
{
    return qd;
}

void
MTCPQueue::ProcessIncoming(PendingRequest &req)
{
    printf("ProcessIncoming\n");
    // if we don't have a full header in our buffer, then get one
    if (req.num_bytes < sizeof(req.header)) {
        ssize_t count = mtcp_read(mctx, qd, (char*)((uint8_t *)&req.header + req.num_bytes), sizeof(req.header) - req.num_bytes);
        //ssize_t count = mtcp_read(mctx, qd, (char*)((uint8_t *)&req.buf + req.num_bytes), sizeof(req.header) - req.num_bytes);
        printf("0-mtcp_read() count:%d\n", count);
        // we still don't have a header
        if (count < 0) {
            if (errno == EAGAIN || errno == EWOULDBLOCK) {
                return;
            } else {
                fprintf(stderr, "Could not read header: %s\n", strerror(errno));
                req.isDone = true;
                req.res = count;
                return;
            }
        }
        req.num_bytes += count;
        if (req.num_bytes < sizeof(req.header)) {
            return;
        }
    }

    if (req.header[0] != MAGIC) {
        // not a correctly formed packet
        fprintf(stderr, "Could not find magic %llx\n", req.header[0]);
        req.isDone = true;
        req.res = -1;
        return;
    }
    size_t dataLen = req.header[1];
    // now we'll allocate a buffer
    if (req.buf == NULL) {
        req.buf = malloc(dataLen);
    }

    size_t offset = req.num_bytes - sizeof(req.header);
    // grab the rest of the packet
    if (req.num_bytes < sizeof(req.header) + dataLen) {
        ssize_t count = mtcp_read(mctx, qd, (char*)((int8_t *)req.buf + offset), dataLen - offset);
        printf("1-mtcp_read() count:%d\n", count);
        if (count < 0) {
            if (errno == EAGAIN || errno == EWOULDBLOCK) {
                return;
            } else {
                fprintf(stderr, "Could not read data: %s\n", strerror(errno));
                req.isDone = true;
                req.res = count;
                return;
            }
        }
        req.num_bytes += count;
        if (req.num_bytes < sizeof(req.header) + dataLen) {
            return;
        }
    }
    
    // now we have the whole buffer, start filling sga
    uint8_t *ptr = (uint8_t *)req.buf;
    req.sga.num_bufs = req.header[2];
    printf("num_bufs:%d\n", req.header[2]);
    for (int i = 0; i < req.sga.num_bufs; i++) {
        req.sga.bufs[i].len = *(size_t *)ptr;
        printf("len:%d\n", req.sga.bufs[i].len);
        ptr += sizeof(uint64_t);
        req.sga.bufs[i].buf = (ioptr)ptr;
        char read_str[100];
        memcpy(read_str, req.sga.bufs[i].buf, req.sga.bufs[i].len);
        read_str[req.sga.bufs[i].len] = '\0';
        printf("read str:%s , first%c\n", read_str, read_str[0]);
        ptr += req.sga.bufs[i].len;
    }
    req.isDone = true;
    req.res = dataLen - (req.sga.num_bufs * sizeof(uint64_t));
    printf("End ProcessIncoming\n");
    return;
}
    
void
MTCPQueue::ProcessOutgoing(PendingRequest &req)
{
    sgarray &sga = req.sga;
    printf("ProcessOutgoing:req.num_bytes = %lu req.header[1] = %lu\n", req.num_bytes, req.header[1]);
    // set up header
    if (req.header[0] != MAGIC) {
        req.header[0] = MAGIC;
        // calculate size
        for (int i = 0; i < sga.num_bufs; i++) {
            req.header[1] += (uint64_t)sga.bufs[i].len;
            req.header[1] += sizeof(uint64_t);
            //pin((void *)sga.bufs[i].buf);
        }
        req.header[2] = req.sga.num_bufs;
    }

    // write header
    if (req.num_bytes < sizeof(req.header)) {
        ssize_t count = mtcp_write(mctx, qd, (char*) (&req.header + req.num_bytes), sizeof(req.header) - req.num_bytes);
<<<<<<< HEAD
        printf("mtcp_write() for header: count%d\n", count);
=======
        printf("write header: count:%d\n", count);
>>>>>>> 6f838bfa
        if (count < 0) {
            if (errno == EAGAIN || errno == EWOULDBLOCK) {
                return;
            } else {
                fprintf(stderr, "Could not write header: %s\n", strerror(errno));
                req.isDone = true;
                req.res = count;
                return;
            }
        }
        req.num_bytes += count;
        if (req.num_bytes < sizeof(req.header)) {
            return;
        }
    }

    assert(req.num_bytes >= sizeof(req.header));
    
    // write sga
    uint64_t dataSize = req.header[1];
    uint64_t offset = sizeof(req.header);
    printf("dataSize:%d\n", dataSize);
    if (req.num_bytes < dataSize + sizeof(req.header)) {
        for (int i = 0; i < sga.num_bufs; i++) {
            if (req.num_bytes < offset + sizeof(uint64_t)) {
                // stick in size header
                ssize_t count = mtcp_write(mctx, qd, (char*) (&sga.bufs[i].len + (req.num_bytes - offset)),
                                sizeof(uint64_t) - (req.num_bytes - offset));
<<<<<<< HEAD
                printf("mtcp_write:330 count:%d\n", count);
=======
                printf("1-mtcp_write(): count:%d req.num_bytes:%d offset:%d\n", count, req.num_bytes, offset);
>>>>>>> 6f838bfa
                if (count < 0) {
                    if (errno == EAGAIN || errno == EWOULDBLOCK) {
                        return;
                    } else {
                        fprintf(stderr, "Could not write data: %s\n", strerror(errno));
                        req.isDone = true;
                        req.res = count;
                        return;
                    }
                }
                req.num_bytes += count;
                if (req.num_bytes < offset + sizeof(uint64_t)) {
                    return;
                }
            }
            offset += sizeof(uint64_t);
            if (req.num_bytes < offset + sga.bufs[i].len) {
<<<<<<< HEAD
                ssize_t count = mtcp_write(mctx, qd, (char*) (&sga.bufs[i].buf + (req.num_bytes - offset)),
                                sga.bufs[i].len - (req.num_bytes - offset)); 
                printf("mtcp_write:350 count:%d\n", count);
=======
                ssize_t count = mtcp_write(mctx, qd, (char*) (sga.bufs[i].buf + (req.num_bytes - offset)), sga.bufs[i].len - (req.num_bytes - offset)); 
                printf("2-mtcp_write(): count:%d\n", count);
>>>>>>> 6f838bfa
                if (count < 0) {
                    if (errno == EAGAIN || errno == EWOULDBLOCK) {
                        return;
                    } else {
                        fprintf(stderr, "Could not write data: %s\n", strerror(errno));
                        req.isDone = true;
                        req.res = count;
                        return;
                    }
                }
                req.num_bytes += count;
                if (req.num_bytes < offset + sga.bufs[i].len) {
                    return;
                }
            }
            offset += sga.bufs[i].len;
        }
    }

    req.res = dataSize - (sga.num_bufs * sizeof(uint64_t));
    req.isDone = true;
}
    
void
MTCPQueue::ProcessQ(size_t maxRequests)
{
    size_t done = 0;

    printf("ProcessQ()\n");
    while (!workQ.empty() && done < maxRequests) {
        qtoken qt = workQ.front();
        auto it = pending.find(qt);
        done++;
        if (it == pending.end()) {
            workQ.pop_front();
            continue;
        }
        
        PendingRequest &req = pending[qt]; 
        if (IS_PUSH(qt)) {
            printf("isPush\n");
            ProcessOutgoing(req);
        } else {
            printf("isPop\n");
            ProcessIncoming(req);
        }

        if (req.isDone) {
            workQ.pop_front();
        }            
    }
    //printf("Processed %lu requests", done);
}
    
ssize_t
MTCPQueue::Enqueue(qtoken qt, sgarray &sga)
{
    auto it = pending.find(qt);
    PendingRequest req;
    if (it == pending.end()) {
        req = PendingRequest();
        req.sga = sga;
        pending[qt] = req;
        workQ.push_back(qt);

        // let's try processing here because we know our sockets are
        // non-blocking
        if (workQ.front() == qt) ProcessQ(1);
    } else {
        req = it->second;
    }
    if (req.isDone) {
        return req.res;
    } else {
        return 0;
    }
}

ssize_t
MTCPQueue::push(qtoken qt, struct sgarray &sga)
{
    struct mtcp_epoll_event ev;
    ev.events = MTCP_EPOLLOUT | mtcp_evts;
    ev.data.sockid = qd;
    mtcp_evts = ev.events;
    mtcp_epoll_ctl(mctx, mtcp_ep, MTCP_EPOLL_CTL_MOD, qd, &ev);
    printf("MTCPQueue::push() qt:%d\n", qt);
    return Enqueue(qt, sga);
}
    
ssize_t
MTCPQueue::pop(qtoken qt, struct sgarray &sga)
{
    struct mtcp_epoll_event ev;
    ev.events = MTCP_EPOLLIN | mtcp_evts;
    ev.data.sockid = qd;
    mtcp_evts = ev.events;
    mtcp_epoll_ctl(mctx, mtcp_ep, MTCP_EPOLL_CTL_MOD, qd, &ev);
    printf("MTCPQueue::pop() qt:%d\n", qt);
    return Enqueue(qt, sga);
}
    
ssize_t
MTCPQueue::wait(qtoken qt, struct sgarray &sga)
{
    auto it = pending.find(qt);
    assert(it != pending.end());

    while(!it->second.isDone) {
        ProcessQ(1);
    }

    sga = it->second.sga;
    return it->second.res;
}

ssize_t
MTCPQueue::poll(qtoken qt, struct sgarray &sga)
{
    auto it = pending.find(qt);
    assert(it != pending.end());
    if (it->second.isDone) {
        sga = it->second.sga;
        return it->second.res;
    } else {
        return 0;
    }
}


} // namespace MTCP    
} // namespace Zeus<|MERGE_RESOLUTION|>--- conflicted
+++ resolved
@@ -308,11 +308,7 @@
     // write header
     if (req.num_bytes < sizeof(req.header)) {
         ssize_t count = mtcp_write(mctx, qd, (char*) (&req.header + req.num_bytes), sizeof(req.header) - req.num_bytes);
-<<<<<<< HEAD
         printf("mtcp_write() for header: count%d\n", count);
-=======
-        printf("write header: count:%d\n", count);
->>>>>>> 6f838bfa
         if (count < 0) {
             if (errno == EAGAIN || errno == EWOULDBLOCK) {
                 return;
@@ -341,11 +337,7 @@
                 // stick in size header
                 ssize_t count = mtcp_write(mctx, qd, (char*) (&sga.bufs[i].len + (req.num_bytes - offset)),
                                 sizeof(uint64_t) - (req.num_bytes - offset));
-<<<<<<< HEAD
-                printf("mtcp_write:330 count:%d\n", count);
-=======
                 printf("1-mtcp_write(): count:%d req.num_bytes:%d offset:%d\n", count, req.num_bytes, offset);
->>>>>>> 6f838bfa
                 if (count < 0) {
                     if (errno == EAGAIN || errno == EWOULDBLOCK) {
                         return;
@@ -363,14 +355,8 @@
             }
             offset += sizeof(uint64_t);
             if (req.num_bytes < offset + sga.bufs[i].len) {
-<<<<<<< HEAD
-                ssize_t count = mtcp_write(mctx, qd, (char*) (&sga.bufs[i].buf + (req.num_bytes - offset)),
-                                sga.bufs[i].len - (req.num_bytes - offset)); 
-                printf("mtcp_write:350 count:%d\n", count);
-=======
                 ssize_t count = mtcp_write(mctx, qd, (char*) (sga.bufs[i].buf + (req.num_bytes - offset)), sga.bufs[i].len - (req.num_bytes - offset)); 
                 printf("2-mtcp_write(): count:%d\n", count);
->>>>>>> 6f838bfa
                 if (count < 0) {
                     if (errno == EAGAIN || errno == EWOULDBLOCK) {
                         return;
