--- conflicted
+++ resolved
@@ -58,14 +58,8 @@
 int accept(int qd, struct sockaddr *saddr, socklen_t *size)
 {
     int newfd = lib.accept(qd, saddr, size);
-<<<<<<< HEAD
     if (newfd > 0)
         lib.GetQueue(newfd).setfd(newfd);
-
-=======
-    lib.GetQueue(newfd).setfd(newfd);
- 
->>>>>>> cf22aae2
     return newfd;
 }
 
