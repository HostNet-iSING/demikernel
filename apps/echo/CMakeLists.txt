--- conflicted
+++ resolved
@@ -73,7 +73,7 @@
   add_dependencies(mtcp_echo mtcp_server mtcp_client)
 
   # "raw" MTCP server
-<<<<<<< HEAD
+
   #add_executable(raw_mtcp_server ${RAW_MTCP_ECHO_SERVER_SOURCES})
   #target_link_libraries(raw_mtcp_server Threads::Threads gmp)
 
@@ -84,18 +84,6 @@
   # "raw" MTCP client & server
   #add_custom_target(raw_mtcp_echo)
   #add_dependencies(raw_mtcp_echo raw_mtcp_server raw_mtcp_client)
-=======
-#  add_executable(raw_mtcp_server ${RAW_MTCP_ECHO_SERVER_SOURCES})
-#  target_link_libraries(raw_mtcp_server Threads::Threads gmp)
-
-  # "raw" MTCP client
-#  add_executable(raw_mtcp_client ${RAW_MTCP_ECHO_CLIENT_SOURCES})
-#  target_link_libraries(raw_mtcp_client Threads::Threads gmp)
-
-  # "raw" MTCP client & server
-#  add_custom_target(raw_mtcp_echo)
-#  add_dependencies(raw_mtcp_echo raw_mtcp_server raw_mtcp_client)
->>>>>>> 1ad9d361
 endif(BUILD_MTCP AND NOT AZURE_SUPPORT)
 
 # RDMA server
