// Copyright (c) Microsoft Corporation.
// Licensed under the MIT license.

//======================================================================================================================
// Imports
//======================================================================================================================

use crate::{
    demi_sgarray_t,
    demikernel::config::Config,
    inetstack::protocols::{
        arp::SharedArpPeer,
        ethernet2::{
            EtherType2,
            Ethernet2Header,
        },
        peer::{
            Peer,
            Socket,
        },
    },
    runtime::{
        fail::Fail,
        memory::{
            DemiBuffer,
            MemoryRuntime,
        },
        network::{
            socket::option::SocketOption,
            transport::NetworkTransport,
            types::MacAddress,
            NetworkRuntime,
        },
        poll_yield,
        SharedDemiRuntime,
        SharedObject,
    },
};
use ::socket2::{
    Domain,
    Type,
};
#[cfg(test)]
use ::std::{
    collections::HashMap,
    hash::RandomState,
    time::Duration,
};

use ::futures::FutureExt;
use ::std::{
    fmt::Debug,
    net::{
        Ipv4Addr,
        SocketAddr,
        SocketAddrV4,
    },
    ops::{
        Deref,
        DerefMut,
    },
    thread,
};

use crate::timer;

//======================================================================================================================
// Exports
//======================================================================================================================

#[cfg(test)]
pub mod test_helpers;

pub mod options;
pub mod protocols;

//======================================================================================================================
// Constants
//======================================================================================================================

const MAX_RECV_ITERS: usize = 2;

//======================================================================================================================
// Structures
//======================================================================================================================

/// Representation of a network stack designed for a network interface that expects raw ethernet frames.
pub struct InetStack<N: NetworkRuntime> {
    arp: SharedArpPeer<N>,
    ipv4: Peer<N>,
    runtime: SharedDemiRuntime,
    network: N,
    local_link_addr: MacAddress,
    // Keeping this here for now in case we want to use it.
    #[allow(unused)]
    local_ipv4_addr: Ipv4Addr,
}

#[derive(Clone)]
pub struct SharedInetStack<N: NetworkRuntime>(SharedObject<InetStack<N>>);

//======================================================================================================================
// Associated Functions
//======================================================================================================================

impl<N: NetworkRuntime> SharedInetStack<N> {
    pub fn new(config: &Config, runtime: SharedDemiRuntime, network: N) -> Result<Self, Fail> {
        SharedInetStack::<N>::new_test(config, runtime, network)
    }

    pub fn new_test(config: &Config, mut runtime: SharedDemiRuntime, network: N) -> Result<Self, Fail> {
        let rng_seed: [u8; 32] = [0; 32];
        let arp: SharedArpPeer<N> = SharedArpPeer::new(config, runtime.clone(), network.clone())?;
        let ipv4: Peer<N> = Peer::new(config, runtime.clone(), network.clone(), arp.clone(), rng_seed)?;
        let me: Self = Self(SharedObject::<InetStack<N>>::new(InetStack::<N> {
            arp,
            ipv4,
            runtime: runtime.clone(),
            network,
            local_link_addr: config.local_link_addr()?,
            local_ipv4_addr: config.local_ipv4_addr()?,
        }));
        runtime.insert_background_coroutine("bgc::inetstack::poll_recv", Box::pin(me.clone().poll().fuse()))?;
        Ok(me)
    }

    /// Scheduler will poll all futures that are ready to make progress.
    /// Then ask the runtime to receive new data which we will forward to the engine to parse and
    /// route to the correct protocol.
    pub async fn poll(mut self) {
        timer!("inetstack::poll");
        loop {
            for _ in 0..MAX_RECV_ITERS {
                let batch = {
                    timer!("inetstack::poll_bg_work::for::receive");

                    self.network.receive()
                };

                {
                    timer!("inetstack::poll_bg_work::for::for");

                    if batch.is_empty() {
                        break;
                    }

                    for pkt in batch {
                        if let Err(e) = self.receive(pkt) {
                            warn!("incorrectly formatted packet: {:?}", e);
                        }
                    }
                }
            }
            poll_yield().await;
        }
    }

    /// Generally these functions are for testing.
    #[cfg(test)]
    pub fn get_link_addr(&self) -> MacAddress {
        self.local_link_addr
    }

    #[cfg(test)]
    pub fn get_ip_addr(&self) -> Ipv4Addr {
        self.ipv4.get_local_addr()
    }

    #[cfg(test)]
    pub fn get_network(&self) -> N {
        self.network.clone()
    }

    #[cfg(test)]
    /// Schedule a ping.
    pub async fn ping(&mut self, addr: Ipv4Addr, timeout: Option<Duration>) -> Result<Duration, Fail> {
        self.ipv4.ping(addr, timeout).await
    }

    #[cfg(test)]
    pub async fn arp_query(&mut self, addr: Ipv4Addr) -> Result<MacAddress, Fail> {
        self.arp.query(addr).await
    }

    #[cfg(test)]
    pub fn export_arp_cache(&self) -> HashMap<Ipv4Addr, MacAddress, RandomState> {
        self.arp.export_cache()
    }

    pub fn receive(&mut self, pkt: DemiBuffer) -> Result<(), Fail> {
        timer!("inetstack::receive");
<<<<<<< HEAD
=======

>>>>>>> 73d906dc
        let (header, payload) = Ethernet2Header::parse(pkt)?;
        debug!("Engine received {:?}", header);
        if self.local_link_addr != header.dst_addr()
            && !header.dst_addr().is_broadcast()
            && !header.dst_addr().is_multicast()
        {
            warn!("dropping packet");
            return Ok(());
        }
        match header.ether_type() {
            EtherType2::Arp => self.arp.receive(payload),
            EtherType2::Ipv4 => self.ipv4.receive(payload),
            EtherType2::Ipv6 => (), // Ignore for now.
        };
        Ok(())
    }
}

//======================================================================================================================
// Trait Implementation
//======================================================================================================================

impl<N: NetworkRuntime> Deref for SharedInetStack<N> {
    type Target = InetStack<N>;

    fn deref(&self) -> &Self::Target {
        self.0.deref()
    }
}

impl<N: NetworkRuntime> DerefMut for SharedInetStack<N> {
    fn deref_mut(&mut self) -> &mut Self::Target {
        self.0.deref_mut()
    }
}

impl<N: NetworkRuntime> NetworkTransport for SharedInetStack<N> {
    // Socket data structure used by upper level libOS to identify this socket.
    type SocketDescriptor = Socket<N>;

    ///
    /// **Brief**
    ///
    /// Creates an endpoint for communication and returns a file descriptor that
    /// refers to that endpoint. The file descriptor returned by a successful
    /// call will be the lowest numbered file descriptor not currently open for
    /// the process.
    ///
    /// The domain argument specifies a communication domain; this selects the
    /// protocol family which will be used for communication. These families are
    /// defined in the libc crate. Currently, the following families are supported:
    ///
    /// - AF_INET Internet Protocol Version 4 (IPv4)
    ///
    /// **Return Vale**
    ///
    /// Upon successful completion, a file descriptor for the newly created
    /// socket is returned. Upon failure, `Fail` is returned instead.
    ///
    fn socket(&mut self, domain: Domain, typ: Type) -> Result<Self::SocketDescriptor, Fail> {
        self.ipv4.socket(domain, typ)
    }

    /// Set an SO_* option on the socket.
    fn set_socket_option(&mut self, sd: &mut Self::SocketDescriptor, option: SocketOption) -> Result<(), Fail> {
        self.ipv4.set_socket_option(sd, option)
    }

    /// Gets an SO_* option on the socket. The option should be passed in as [option] and the value is returned in
    /// [option].
    fn get_socket_option(
        &mut self,
        sd: &mut Self::SocketDescriptor,
        option: SocketOption,
    ) -> Result<SocketOption, Fail> {
        self.ipv4.get_socket_option(sd, option)
    }

    fn getpeername(&mut self, sd: &mut Self::SocketDescriptor) -> Result<SocketAddrV4, Fail> {
        self.ipv4.getpeername(sd)
    }

    ///
    /// **Brief**
    ///
    /// Binds the socket referred to by `qd` to the local endpoint specified by
    /// `local`.
    ///
    /// **Return Value**
    ///
    /// Upon successful completion, `Ok(())` is returned. Upon failure, `Fail` is
    /// returned instead.
    ///
    fn bind(&mut self, sd: &mut Self::SocketDescriptor, local: SocketAddr) -> Result<(), Fail> {
        self.ipv4.bind(sd, local)
    }

    ///
    /// **Brief**
    ///
    /// Marks the socket referred to by `qd` as a socket that will be used to
    /// accept incoming connection requests using [accept](Self::accept). The `qd` should
    /// refer to a socket of type `SOCK_STREAM`. The `backlog` argument defines
    /// the maximum length to which the queue of pending connections for `qd`
    /// may grow. If a connection request arrives when the queue is full, the
    /// client may receive an error with an indication that the connection was
    /// refused.
    ///
    /// **Return Value**
    ///
    /// Upon successful completion, `Ok(())` is returned. Upon failure, `Fail` is
    /// returned instead.
    ///
    fn listen(&mut self, sd: &mut Self::SocketDescriptor, backlog: usize) -> Result<(), Fail> {
        self.ipv4.listen(sd, backlog)
    }

    ///
    /// **Brief**
    ///
    /// Accepts an incoming connection request on the queue of pending
    /// connections for the listening socket referred to by `qd`.
    ///
    /// **Return Value**
    ///
    /// Upon successful completion, a queue token is returned. This token can be
    /// used to wait for a connection request to arrive. Upon failure, `Fail` is
    /// returned instead.
    ///
    async fn accept(&mut self, sd: &mut Self::SocketDescriptor) -> Result<(Self::SocketDescriptor, SocketAddr), Fail> {
        self.ipv4.accept(sd).await
    }

    ///
    /// **Brief**
    ///
    /// Connects the socket referred to by `qd` to the remote endpoint specified by `remote`.
    ///
    /// **Return Value**
    ///
    /// Upon successful completion, a queue token is returned. This token can be
    /// used to push and pop data to/from the queue that connects the local and
    /// remote endpoints. Upon failure, `Fail` is
    /// returned instead.
    ///
    async fn connect(&mut self, sd: &mut Self::SocketDescriptor, remote: SocketAddr) -> Result<(), Fail> {
        self.ipv4.connect(sd, remote).await
    }

    ///
    /// **Brief**
    ///
    /// Asynchronously closes a connection referred to by `qd`.
    ///
    /// **Return Value**
    ///
    /// Upon successful completion, `Ok(())` is returned. This qtoken can be used to wait until the close
    /// completes shutting down the connection. Upon failure, `Fail` is returned instead.
    ///
    async fn close(&mut self, sd: &mut Self::SocketDescriptor) -> Result<(), Fail> {
        self.ipv4.close(sd).await
    }

    /// Forcibly close a socket. This should only be used on clean up.
    fn hard_close(&mut self, sd: &mut Self::SocketDescriptor) -> Result<(), Fail> {
        self.ipv4.hard_close(sd)
    }

    /// Pushes a buffer to a TCP socket.
    async fn push(
        &mut self,
        sd: &mut Self::SocketDescriptor,
        buf: &mut DemiBuffer,
        addr: Option<SocketAddr>,
    ) -> Result<(), Fail> {
        timer!("inetstack::push");

        self.ipv4.push(sd, buf, addr).await
    }

    /// Create a pop request to write data from IO connection represented by `qd` into a buffer
    /// allocated by the application.
    async fn pop(
        &mut self,
        sd: &mut Self::SocketDescriptor,
        size: usize,
    ) -> Result<(Option<SocketAddr>, DemiBuffer), Fail> {
        self.ipv4.pop(sd, size).await
    }

    fn get_runtime(&self) -> &SharedDemiRuntime {
        &self.runtime
    }
}

/// This implements the memory runtime trait for the inetstack. Other libOSes without a network runtime can directly
/// use OS memory but the inetstack requires specialized memory allocated by the lower-level runtime.
impl<N: NetworkRuntime + MemoryRuntime> MemoryRuntime for SharedInetStack<N> {
    fn clone_sgarray(&self, sga: &demi_sgarray_t) -> Result<DemiBuffer, Fail> {
        self.network.clone_sgarray(sga)
    }

    fn into_sgarray(&self, buf: DemiBuffer) -> Result<demi_sgarray_t, Fail> {
        self.network.into_sgarray(buf)
    }

    fn sgaalloc(&self, size: usize) -> Result<demi_sgarray_t, Fail> {
        self.network.sgaalloc(size)
    }

    fn sgafree(&self, sga: demi_sgarray_t) -> Result<(), Fail> {
        self.network.sgafree(sga)
    }
}

impl<N: NetworkRuntime> Debug for Socket<N> {
    fn fmt(&self, f: &mut std::fmt::Formatter<'_>) -> std::fmt::Result {
        match self {
            Socket::Tcp(socket) => socket.fmt(f),
            Socket::Udp(socket) => socket.fmt(f),
        }
    }
}<|MERGE_RESOLUTION|>--- conflicted
+++ resolved
@@ -189,10 +189,6 @@
 
     pub fn receive(&mut self, pkt: DemiBuffer) -> Result<(), Fail> {
         timer!("inetstack::receive");
-<<<<<<< HEAD
-=======
-
->>>>>>> 73d906dc
         let (header, payload) = Ethernet2Header::parse(pkt)?;
         debug!("Engine received {:?}", header);
         if self.local_link_addr != header.dst_addr()
