--- conflicted
+++ resolved
@@ -345,15 +345,10 @@
         };
 
         // Send it.
-<<<<<<< HEAD
-        let pkt: Box<TcpSegment> = Box::new(segment);
-        capy_log!("SEND RST to {}", remote);
-        self.transport.transmit(pkt);
-=======
         if let Err(e) = self.transport.transmit(segment) {
             warn!("Could not send RST: {:?}", e);
         }
->>>>>>> d09410d9
+        capy_log!("SEND RST to {}", remote);
     }
 
     async fn send_syn_ack_and_wait_for_ack(
